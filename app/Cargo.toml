--- conflicted
+++ resolved
@@ -11,18 +11,13 @@
     "defmt",
 ] }
 mipidsi = { git = "https://github.com/almindor/mipidsi.git", branch = "master" }
-<<<<<<< HEAD
 drivers = { path = "../drivers", features = ["defmt"] }
-esp-hal = { version = "0.23.0", features = ["esp32s3", "defmt", "octal-psram"] }
-=======
-drivers = { path = "../drivers" }
 esp-hal = { version = "1.0.0-beta", features = [
     "esp32s3",
     "defmt",
     "psram",
     "unstable",
 ] }
->>>>>>> d700d8df
 esp-alloc = { version = "0.7.0" }
 defmt = "0.3.8"
 defmt-rtt = "0.4.1"
