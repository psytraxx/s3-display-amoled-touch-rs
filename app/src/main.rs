--- conflicted
+++ resolved
@@ -2,39 +2,15 @@
 #![no_main]
 
 use alloc::boxed::Box;
-<<<<<<< HEAD
-use alloc::rc::Rc;
-use alloc::string::ToString;
-use core::time::Duration;
-use defmt::{error, info};
-use draw_buffer::DrawBuffer;
-use drivers::bq25896::{ChargeStatus, PmuSensorError, BQ25896};
-use drivers::cst816s::CST816S;
-use drivers::ld2410::LD2410;
-use embedded_hal::i2c::I2c as I2CBus;
-use embedded_hal_bus::i2c::AtomicDevice;
-use embedded_hal_bus::spi::ExclusiveDevice;
-=======
 use controller::Controller;
 use defmt::info;
 use embassy_executor::Spawner;
->>>>>>> d700d8df
 use embedded_hal_bus::util::AtomicCell;
 use esp_alloc::psram_allocator;
 use esp_backtrace as _;
 use esp_hal::clock::CpuClock;
 use esp_hal::gpio::{Level, Output, OutputConfig};
 use esp_hal::i2c::master::I2c;
-<<<<<<< HEAD
-use esp_hal::rtc_cntl::Rtc;
-use esp_hal::spi::master::{Config, Spi, SpiDmaBus};
-use esp_hal::spi::Mode;
-use esp_hal::time::now;
-use esp_hal::time::RateExtU32;
-use esp_hal::timer::timg::TimerGroup;
-use esp_hal::uart::{Config as UartConfig, Uart};
-=======
->>>>>>> d700d8df
 use esp_hal::xtensa_lx::singleton;
 use esp_hal_embassy::main;
 use hardware::HardwareMcu;
@@ -65,71 +41,20 @@
 const PMU_PRECHARGE_CURRENT: u16 = 128;
 /// Constant charging current in mA for BQ25896
 const PMU_CONSTANT_CHARGE_CURRENT: u16 = 1536;
-// fifo_full_threshold (RX)
-const READ_BUF_SIZE: u16 = 64;
 
 #[main]
 async fn main(spawner: Spawner) {
     // Initialize peripherals
     let peripherals = esp_hal::init(esp_hal::Config::default().with_cpu_clock(CpuClock::_240MHz));
 
-<<<<<<< HEAD
-    // Initialize PSRAM allocator
-    psram_allocator!(peripherals.PSRAM, esp_hal::psram);
-
-    let config = UartConfig::default()
-        .with_baudrate(256000)
-        .with_rx_fifo_full_threshold(READ_BUF_SIZE)
-        .with_parity(esp_hal::uart::Parity::None)
-        .with_stop_bits(esp_hal::uart::StopBits::_1);
-
-    let uart0 = Uart::new(peripherals.UART0, config).expect("Failed to initialize UART0");
-
-    let uart0 = uart0
-        .with_rx(peripherals.GPIO44)
-        .with_tx(peripherals.GPIO43);
-
-    // Create the LD2410 radar instance
-    let mut radar = LD2410::new(uart0, delay);
-
-    /*
-
-    let version = radar
-        .request_factory_reset()
-        .expect("Failed to request factory reset");
-
-    info!("Factory reset: {:?}", version); */
-
-    let version = radar
-        .get_firmware_version()
-        .expect("Failed to request radar restart");
-
-    if let Some(v) = version {
-        info!("Firmware version: {}", v);
-    }
-
-    let config = radar
-        .get_configuration()
-        .expect("Failed to request current configuration");
-
-    if let Some(c) = config {
-        info!("Current configuration: {}", c);
-    }
-    loop {
-        if let Ok(Some(event)) = radar.get_radar_data() {
-            info!("Radar data: {:?}", event);
-        }
-        delay.delay_millis(100);
-    }
-    let mut rtc = Rtc::new(peripherals.LPWR);
-    rtc.rwdt.disable();
-=======
     esp_alloc::heap_allocator!(size: 72 * 1024);
->>>>>>> d700d8df
 
     let timg0 = esp_hal::timer::timg::TimerGroup::new(peripherals.TIMG0);
     esp_hal_embassy::init(timg0.timer0);
     info!("Embassy initialized!");
+
+    // Initialize PSRAM allocator
+    psram_allocator!(peripherals.PSRAM, esp_hal::psram);
 
     // Initialize I2C bus
     let i2c = I2c::new(peripherals.I2C0, esp_hal::i2c::master::Config::default())
@@ -164,18 +89,8 @@
         spi2: peripherals.SPI2,
     };
 
-<<<<<<< HEAD
-        // Read touch events
-        if let Some(touch_event) = touchpad.read_touch(true).expect("read touch failed") {
-            //info!("Touch event: {:?}", defmt::Debug2Format(&touch_event));
-            let position = LogicalPosition::new(
-                DISPLAY_WIDTH as f32 - touch_event.x as f32,
-                DISPLAY_HEIGHT as f32 - touch_event.y as f32,
-            );
-=======
     // TASK: run the gui render loop
     spawner.spawn(render_task(window, p, i2c_ref_cell)).ok();
->>>>>>> d700d8df
 
     // Initialize UI
     let app_window = AppWindow::new().expect("UI init failed");
